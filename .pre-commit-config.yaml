--- conflicted
+++ resolved
@@ -1,11 +1,4 @@
 repos:
-<<<<<<< HEAD
-  - repo: https://github.com/psf/black-pre-commit-mirror
-    rev: 24.4.0
-    hooks:
-      - id: black
-=======
->>>>>>> 4ec799e8
   - repo: https://github.com/pre-commit/pre-commit-hooks
     rev: v4.6.0
     hooks:
