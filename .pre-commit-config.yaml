--- conflicted
+++ resolved
@@ -1,40 +1,6 @@
 repos:
-<<<<<<< HEAD
-- repo: https://github.com/psf/black
-  rev: 22.8.0
-  hooks:
-  - id: black
-- repo: https://github.com/pre-commit/pre-commit-hooks
-  rev: v4.3.0
-  hooks:
-  - id: check-added-large-files
-    args: ['--maxkb=1000']
-  - id: mixed-line-ending
-    exclude: ^notebooks/
-  - id: trailing-whitespace
-    exclude: ^notebooks/
-  - id: check-merge-conflict
-  - id: check-case-conflict
-  - id: check-symlinks
-  - id: check-yaml
-    exclude: ^notebooks/
-  - id: requirements-txt-fixer
-  - id: debug-statements
-  - id: end-of-file-fixer
-- repo: https://github.com/mgedmin/check-manifest
-  rev: "0.48"
-  hooks:
-  - id: check-manifest
-    args: [ --update, --no-build-isolation ]
-    additional_dependencies: [ setuptools-scm ]
-- repo: https://github.com/pre-commit/mirrors-mypy
-  rev: v0.971
-  hooks:
-  - id: mypy
-    files: src
-=======
   - repo: https://github.com/psf/black
-    rev: 22.6.0
+    rev: 22.8.0
     hooks:
       - id: black
   - repo: https://github.com/pre-commit/pre-commit-hooks
@@ -65,7 +31,6 @@
     hooks:
       - id: mypy
         files: src
->>>>>>> d7ca9b4a
 
   - repo: https://github.com/roy-ht/pre-commit-jupyter
     rev: v1.2.1
@@ -116,17 +81,10 @@
       - id: upgrade-type-hints
         args: [ '--futures=true' ]
 
-<<<<<<< HEAD
-- repo: https://github.com/shssoichiro/oxipng
-  rev: v6.0.0
-  hooks:
-    - id: oxipng
-=======
   - repo: https://github.com/shssoichiro/oxipng
-    rev: acdd66b4c5a5fda8b08281ad9b3216327b6847b4
+    rev: v6.0.0
     hooks:
       - id: oxipng
->>>>>>> d7ca9b4a
 
   - repo: https://github.com/dannysepler/rm_unneeded_f_str
     rev: v0.1.0
