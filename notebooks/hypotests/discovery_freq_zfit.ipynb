{
 "cells": [
  {
   "cell_type": "markdown",
   "metadata": {
    "pycharm": {
     "name": "#%% md\n"
    }
   },
   "source": [
    "# Discovery test example"
   ]
  },
  {
   "cell_type": "code",
   "execution_count": null,
<<<<<<< HEAD
   "metadata": {
    "pycharm": {
     "name": "#%%\n"
    }
   },
=======
   "metadata": {},
>>>>>>> 44ca0a24
   "outputs": [],
   "source": [
    "import matplotlib.pyplot as plt\n",
    "import numpy as np\n",
    "import zfit\n",
    "from utils import plotfitresult, pltdist\n",
    "from zfit.loss import ExtendedUnbinnedNLL\n",
    "from zfit.minimize import Minuit\n",
    "\n",
    "from hepstats.hypotests import Discovery\n",
    "from hepstats.hypotests.calculators import FrequentistCalculator\n",
    "from hepstats.hypotests.parameters import POI"
   ]
  },
  {
   "cell_type": "code",
   "execution_count": null,
<<<<<<< HEAD
   "metadata": {
    "pycharm": {
     "name": "#%%\n"
    }
   },
=======
   "metadata": {},
>>>>>>> 44ca0a24
   "outputs": [],
   "source": [
    "plt.rcParams['figure.figsize'] = (8,6)\n",
    "plt.rcParams['font.size'] = 16"
   ]
  },
  {
   "cell_type": "markdown",
   "metadata": {
    "pycharm": {
     "name": "#%% md\n"
    }
   },
   "source": [
    "### Fit of a Gaussian signal over an exponential background:"
   ]
  },
  {
   "cell_type": "code",
   "execution_count": null,
<<<<<<< HEAD
   "metadata": {
    "pycharm": {
     "name": "#%%\n"
    }
   },
=======
   "metadata": {},
>>>>>>> 44ca0a24
   "outputs": [],
   "source": [
    "bounds = (0.1, 3.0)\n",
    "\n",
    "# Data and signal\n",
    "\n",
    "np.random.seed(0)\n",
    "tau = -2.0\n",
    "beta = -1/tau\n",
    "data = np.random.exponential(beta, 300)\n",
    "peak = np.random.normal(1.2, 0.1, 25)\n",
    "data = np.concatenate((data,peak))\n",
    "data = data[(data > bounds[0]) & (data < bounds[1])]"
   ]
  },
  {
   "cell_type": "code",
   "execution_count": null,
<<<<<<< HEAD
   "metadata": {
    "pycharm": {
     "name": "#%%\n"
    }
   },
=======
   "metadata": {},
>>>>>>> 44ca0a24
   "outputs": [],
   "source": [
    "pltdist(data, bins=80, bounds=bounds)"
   ]
  },
  {
   "cell_type": "code",
   "execution_count": null,
<<<<<<< HEAD
   "metadata": {
    "pycharm": {
     "name": "#%%\n"
    }
   },
=======
   "metadata": {},
>>>>>>> 44ca0a24
   "outputs": [],
   "source": [
    "obs = zfit.Space('x', limits=bounds)"
   ]
  },
  {
   "cell_type": "code",
   "execution_count": null,
<<<<<<< HEAD
   "metadata": {
    "pycharm": {
     "name": "#%%\n"
    }
   },
=======
   "metadata": {},
>>>>>>> 44ca0a24
   "outputs": [],
   "source": [
    "lambda_ = zfit.Parameter(\"lambda\",-2.0, -4.0, -1.0)\n",
    "Nsig = zfit.Parameter(\"Nsig\", 20., -20., len(data))\n",
    "Nbkg = zfit.Parameter(\"Nbkg\", len(data), 0., len(data)*1.1)"
   ]
  },
  {
   "cell_type": "code",
   "execution_count": null,
<<<<<<< HEAD
   "metadata": {
    "pycharm": {
     "name": "#%%\n"
    }
   },
=======
   "metadata": {},
>>>>>>> 44ca0a24
   "outputs": [],
   "source": [
    "signal = zfit.pdf.Gauss(obs=obs, mu=1.2, sigma=0.1).create_extended(Nsig)\n",
    "background = zfit.pdf.Exponential(obs=obs, lambda_=lambda_).create_extended(Nbkg)\n",
    "tot_model = zfit.pdf.SumPDF([signal, background])"
   ]
  },
  {
   "cell_type": "code",
   "execution_count": null,
<<<<<<< HEAD
   "metadata": {
    "pycharm": {
     "name": "#%%\n"
    }
   },
=======
   "metadata": {},
>>>>>>> 44ca0a24
   "outputs": [],
   "source": [
    "# Create the negative log likelihood\n",
    "data_ = zfit.data.Data.from_numpy(obs=obs, array=data)\n",
    "nll = ExtendedUnbinnedNLL(model=tot_model, data=data_) "
   ]
  },
  {
   "cell_type": "code",
   "execution_count": null,
<<<<<<< HEAD
   "metadata": {
    "pycharm": {
     "name": "#%%\n"
    }
   },
=======
   "metadata": {},
>>>>>>> 44ca0a24
   "outputs": [],
   "source": [
    "# Instantiate a minuit minimizer\n",
    "minimizer = Minuit()"
   ]
  },
  {
   "cell_type": "code",
   "execution_count": null,
<<<<<<< HEAD
   "metadata": {
    "pycharm": {
     "name": "#%%\n"
    }
   },
=======
   "metadata": {},
>>>>>>> 44ca0a24
   "outputs": [],
   "source": [
    "# minimisation of the loss function\n",
    "minimum = minimizer.minimize(loss=nll)\n",
    "minimum.hesse()\n",
    "print(minimum)"
   ]
  },
  {
   "cell_type": "code",
   "execution_count": null,
<<<<<<< HEAD
   "metadata": {
    "pycharm": {
     "name": "#%%\n"
    }
   },
=======
   "metadata": {},
>>>>>>> 44ca0a24
   "outputs": [],
   "source": [
    "nbins = 80\n",
    "pltdist(data, nbins, bounds)\n",
    "plotfitresult(tot_model, bounds, nbins)\n",
    "plt.xlabel(\"m [GeV/c$^2$]\")\n",
    "plt.ylabel(\"number of events\")"
   ]
  },
  {
   "cell_type": "markdown",
   "metadata": {
    "pycharm": {
     "name": "#%% md\n"
    }
   },
   "source": [
    "### Discovery test\n",
    "\n",
    "In a discovery test the null hypothesis is the absence of signal, .i.e Nsig = 0."
   ]
  },
  {
   "cell_type": "code",
   "execution_count": null,
<<<<<<< HEAD
   "metadata": {
    "pycharm": {
     "name": "#%%\n"
    }
   },
=======
   "metadata": {},
>>>>>>> 44ca0a24
   "outputs": [],
   "source": [
    "# instantation of the calculator\n",
    "#calculator = FrequentistCalculator(nll, minimizer, ntoysnull=5000)\n",
    "calculator = FrequentistCalculator.from_yaml(\"toys/discovery_freq_zfit_toys.yml\", nll, minimizer, ntoysnull=5000)\n",
    "calculator.bestfit = minimum #optionnal"
   ]
  },
  {
   "cell_type": "code",
   "execution_count": null,
<<<<<<< HEAD
   "metadata": {
    "pycharm": {
     "name": "#%%\n"
    }
   },
=======
   "metadata": {},
>>>>>>> 44ca0a24
   "outputs": [],
   "source": [
    "# parameter of interest of the null hypothesis\n",
    "poinull = POI(Nsig, 0)"
   ]
  },
  {
   "cell_type": "code",
   "execution_count": null,
<<<<<<< HEAD
   "metadata": {
    "pycharm": {
     "name": "#%%\n"
    }
   },
=======
   "metadata": {},
>>>>>>> 44ca0a24
   "outputs": [],
   "source": [
    "# instantation of the discovery test\n",
    "discovery_test = Discovery(calculator, poinull)"
   ]
  },
  {
   "cell_type": "code",
   "execution_count": null,
<<<<<<< HEAD
   "metadata": {
    "pycharm": {
     "name": "#%%\n"
    }
   },
=======
   "metadata": {},
>>>>>>> 44ca0a24
   "outputs": [],
   "source": [
    "pnull, significance = discovery_test.result()"
   ]
  },
  {
   "cell_type": "code",
   "execution_count": null,
<<<<<<< HEAD
   "metadata": {
    "pycharm": {
     "name": "#%%\n"
    }
   },
=======
   "metadata": {},
>>>>>>> 44ca0a24
   "outputs": [],
   "source": [
    "plt.hist(calculator.qnull(poinull, None, onesided=True, onesideddiscovery=True)[poinull], bins=20, label=\"qnull distribution\", log=True)\n",
    "plt.axvline(calculator.qobs(poinull, onesided=True, onesideddiscovery=True), color=\"red\", label=\"qobs\")\n",
    "plt.legend(loc=\"best\")\n",
    "plt.xlabel(\"q\")"
   ]
  },
  {
   "cell_type": "code",
   "execution_count": null,
<<<<<<< HEAD
   "metadata": {
    "pycharm": {
     "name": "#%%\n"
    }
   },
=======
   "metadata": {},
>>>>>>> 44ca0a24
   "outputs": [],
   "source": [
    "calculator.to_yaml(\"toys/discovery_freq_zfit_toys.yml\")"
   ]
  },
  {
   "cell_type": "code",
   "execution_count": null,
   "metadata": {
    "pycharm": {
     "name": "#%%\n"
    }
   },
   "outputs": [],
   "source": []
  }
 ],
 "metadata": {
  "kernelspec": {
   "display_name": "Python 3",
   "language": "python",
   "name": "python3"
  },
  "language_info": {
   "codemirror_mode": {
    "name": "ipython",
    "version": 3
   },
   "file_extension": ".py",
   "mimetype": "text/x-python",
   "name": "python",
   "nbconvert_exporter": "python",
   "pygments_lexer": "ipython3",
   "version": "3.7.7"
  }
 },
 "nbformat": 4,
 "nbformat_minor": 4
}<|MERGE_RESOLUTION|>--- conflicted
+++ resolved
@@ -14,15 +14,11 @@
   {
    "cell_type": "code",
    "execution_count": null,
-<<<<<<< HEAD
-   "metadata": {
-    "pycharm": {
-     "name": "#%%\n"
-    }
-   },
-=======
-   "metadata": {},
->>>>>>> 44ca0a24
+   "metadata": {
+    "pycharm": {
+     "name": "#%%\n"
+    }
+   },
    "outputs": [],
    "source": [
     "import matplotlib.pyplot as plt\n",
@@ -40,15 +36,11 @@
   {
    "cell_type": "code",
    "execution_count": null,
-<<<<<<< HEAD
-   "metadata": {
-    "pycharm": {
-     "name": "#%%\n"
-    }
-   },
-=======
-   "metadata": {},
->>>>>>> 44ca0a24
+   "metadata": {
+    "pycharm": {
+     "name": "#%%\n"
+    }
+   },
    "outputs": [],
    "source": [
     "plt.rcParams['figure.figsize'] = (8,6)\n",
@@ -69,15 +61,11 @@
   {
    "cell_type": "code",
    "execution_count": null,
-<<<<<<< HEAD
-   "metadata": {
-    "pycharm": {
-     "name": "#%%\n"
-    }
-   },
-=======
-   "metadata": {},
->>>>>>> 44ca0a24
+   "metadata": {
+    "pycharm": {
+     "name": "#%%\n"
+    }
+   },
    "outputs": [],
    "source": [
     "bounds = (0.1, 3.0)\n",
@@ -96,15 +84,11 @@
   {
    "cell_type": "code",
    "execution_count": null,
-<<<<<<< HEAD
-   "metadata": {
-    "pycharm": {
-     "name": "#%%\n"
-    }
-   },
-=======
-   "metadata": {},
->>>>>>> 44ca0a24
+   "metadata": {
+    "pycharm": {
+     "name": "#%%\n"
+    }
+   },
    "outputs": [],
    "source": [
     "pltdist(data, bins=80, bounds=bounds)"
@@ -113,15 +97,11 @@
   {
    "cell_type": "code",
    "execution_count": null,
-<<<<<<< HEAD
-   "metadata": {
-    "pycharm": {
-     "name": "#%%\n"
-    }
-   },
-=======
-   "metadata": {},
->>>>>>> 44ca0a24
+   "metadata": {
+    "pycharm": {
+     "name": "#%%\n"
+    }
+   },
    "outputs": [],
    "source": [
     "obs = zfit.Space('x', limits=bounds)"
@@ -130,15 +110,11 @@
   {
    "cell_type": "code",
    "execution_count": null,
-<<<<<<< HEAD
-   "metadata": {
-    "pycharm": {
-     "name": "#%%\n"
-    }
-   },
-=======
-   "metadata": {},
->>>>>>> 44ca0a24
+   "metadata": {
+    "pycharm": {
+     "name": "#%%\n"
+    }
+   },
    "outputs": [],
    "source": [
     "lambda_ = zfit.Parameter(\"lambda\",-2.0, -4.0, -1.0)\n",
@@ -149,15 +125,11 @@
   {
    "cell_type": "code",
    "execution_count": null,
-<<<<<<< HEAD
-   "metadata": {
-    "pycharm": {
-     "name": "#%%\n"
-    }
-   },
-=======
-   "metadata": {},
->>>>>>> 44ca0a24
+   "metadata": {
+    "pycharm": {
+     "name": "#%%\n"
+    }
+   },
    "outputs": [],
    "source": [
     "signal = zfit.pdf.Gauss(obs=obs, mu=1.2, sigma=0.1).create_extended(Nsig)\n",
@@ -168,15 +140,11 @@
   {
    "cell_type": "code",
    "execution_count": null,
-<<<<<<< HEAD
-   "metadata": {
-    "pycharm": {
-     "name": "#%%\n"
-    }
-   },
-=======
-   "metadata": {},
->>>>>>> 44ca0a24
+   "metadata": {
+    "pycharm": {
+     "name": "#%%\n"
+    }
+   },
    "outputs": [],
    "source": [
     "# Create the negative log likelihood\n",
@@ -187,15 +155,11 @@
   {
    "cell_type": "code",
    "execution_count": null,
-<<<<<<< HEAD
-   "metadata": {
-    "pycharm": {
-     "name": "#%%\n"
-    }
-   },
-=======
-   "metadata": {},
->>>>>>> 44ca0a24
+   "metadata": {
+    "pycharm": {
+     "name": "#%%\n"
+    }
+   },
    "outputs": [],
    "source": [
     "# Instantiate a minuit minimizer\n",
@@ -205,15 +169,11 @@
   {
    "cell_type": "code",
    "execution_count": null,
-<<<<<<< HEAD
-   "metadata": {
-    "pycharm": {
-     "name": "#%%\n"
-    }
-   },
-=======
-   "metadata": {},
->>>>>>> 44ca0a24
+   "metadata": {
+    "pycharm": {
+     "name": "#%%\n"
+    }
+   },
    "outputs": [],
    "source": [
     "# minimisation of the loss function\n",
@@ -225,15 +185,11 @@
   {
    "cell_type": "code",
    "execution_count": null,
-<<<<<<< HEAD
-   "metadata": {
-    "pycharm": {
-     "name": "#%%\n"
-    }
-   },
-=======
-   "metadata": {},
->>>>>>> 44ca0a24
+   "metadata": {
+    "pycharm": {
+     "name": "#%%\n"
+    }
+   },
    "outputs": [],
    "source": [
     "nbins = 80\n",
@@ -259,15 +215,11 @@
   {
    "cell_type": "code",
    "execution_count": null,
-<<<<<<< HEAD
-   "metadata": {
-    "pycharm": {
-     "name": "#%%\n"
-    }
-   },
-=======
-   "metadata": {},
->>>>>>> 44ca0a24
+   "metadata": {
+    "pycharm": {
+     "name": "#%%\n"
+    }
+   },
    "outputs": [],
    "source": [
     "# instantation of the calculator\n",
@@ -279,15 +231,11 @@
   {
    "cell_type": "code",
    "execution_count": null,
-<<<<<<< HEAD
-   "metadata": {
-    "pycharm": {
-     "name": "#%%\n"
-    }
-   },
-=======
-   "metadata": {},
->>>>>>> 44ca0a24
+   "metadata": {
+    "pycharm": {
+     "name": "#%%\n"
+    }
+   },
    "outputs": [],
    "source": [
     "# parameter of interest of the null hypothesis\n",
@@ -297,15 +245,11 @@
   {
    "cell_type": "code",
    "execution_count": null,
-<<<<<<< HEAD
-   "metadata": {
-    "pycharm": {
-     "name": "#%%\n"
-    }
-   },
-=======
-   "metadata": {},
->>>>>>> 44ca0a24
+   "metadata": {
+    "pycharm": {
+     "name": "#%%\n"
+    }
+   },
    "outputs": [],
    "source": [
     "# instantation of the discovery test\n",
@@ -315,15 +259,11 @@
   {
    "cell_type": "code",
    "execution_count": null,
-<<<<<<< HEAD
-   "metadata": {
-    "pycharm": {
-     "name": "#%%\n"
-    }
-   },
-=======
-   "metadata": {},
->>>>>>> 44ca0a24
+   "metadata": {
+    "pycharm": {
+     "name": "#%%\n"
+    }
+   },
    "outputs": [],
    "source": [
     "pnull, significance = discovery_test.result()"
@@ -332,15 +272,11 @@
   {
    "cell_type": "code",
    "execution_count": null,
-<<<<<<< HEAD
-   "metadata": {
-    "pycharm": {
-     "name": "#%%\n"
-    }
-   },
-=======
-   "metadata": {},
->>>>>>> 44ca0a24
+   "metadata": {
+    "pycharm": {
+     "name": "#%%\n"
+    }
+   },
    "outputs": [],
    "source": [
     "plt.hist(calculator.qnull(poinull, None, onesided=True, onesideddiscovery=True)[poinull], bins=20, label=\"qnull distribution\", log=True)\n",
@@ -352,15 +288,11 @@
   {
    "cell_type": "code",
    "execution_count": null,
-<<<<<<< HEAD
-   "metadata": {
-    "pycharm": {
-     "name": "#%%\n"
-    }
-   },
-=======
-   "metadata": {},
->>>>>>> 44ca0a24
+   "metadata": {
+    "pycharm": {
+     "name": "#%%\n"
+    }
+   },
    "outputs": [],
    "source": [
     "calculator.to_yaml(\"toys/discovery_freq_zfit_toys.yml\")"
