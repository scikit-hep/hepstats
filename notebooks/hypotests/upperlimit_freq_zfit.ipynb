{
 "cells": [
  {
   "cell_type": "markdown",
   "metadata": {
    "pycharm": {
     "name": "#%% md\n"
    }
   },
   "source": [
    "# Example of upper limit computation."
   ]
  },
  {
   "cell_type": "code",
   "execution_count": null,
<<<<<<< HEAD
   "metadata": {
    "pycharm": {
     "name": "#%%\n"
    }
   },
=======
   "metadata": {},
>>>>>>> 44ca0a24
   "outputs": [],
   "source": [
    "import matplotlib.pyplot as plt\n",
    "import numpy as np\n",
    "import zfit\n",
    "from utils import plotfitresult, plotlimit, pltdist\n",
    "from zfit.loss import ExtendedUnbinnedNLL\n",
    "from zfit.minimize import Minuit\n",
    "\n",
    "from hepstats.hypotests import UpperLimit\n",
    "from hepstats.hypotests.calculators import FrequentistCalculator\n",
    "from hepstats.hypotests.parameters import POI, POIarray"
   ]
  },
  {
   "cell_type": "code",
   "execution_count": null,
<<<<<<< HEAD
   "metadata": {
    "pycharm": {
     "name": "#%%\n"
    }
   },
=======
   "metadata": {},
>>>>>>> 44ca0a24
   "outputs": [],
   "source": [
    "plt.rcParams['figure.figsize'] = (9,6)\n",
    "plt.rcParams['font.size'] = 16"
   ]
  },
  {
   "cell_type": "markdown",
   "metadata": {
    "pycharm": {
     "name": "#%% md\n"
    }
   },
   "source": [
    "### Fit of a Gaussian signal over an exponential background:"
   ]
  },
  {
   "cell_type": "code",
   "execution_count": null,
<<<<<<< HEAD
   "metadata": {
    "pycharm": {
     "name": "#%%\n"
    }
   },
=======
   "metadata": {},
>>>>>>> 44ca0a24
   "outputs": [],
   "source": [
    "bounds = (0.1, 3.0)\n",
    "\n",
    "# Data and signal\n",
    "\n",
    "np.random.seed(0)\n",
    "tau = -2.0\n",
    "beta = -1/tau\n",
    "data = np.random.exponential(beta, 300)\n",
    "peak = np.random.normal(1.2, 0.1, 10)\n",
    "data = np.concatenate((data,peak))\n",
    "data = data[(data > bounds[0]) & (data < bounds[1])]"
   ]
  },
  {
   "cell_type": "code",
   "execution_count": null,
<<<<<<< HEAD
   "metadata": {
    "pycharm": {
     "name": "#%%\n"
    }
   },
=======
   "metadata": {},
>>>>>>> 44ca0a24
   "outputs": [],
   "source": [
    "pltdist(data, bins=80, bounds=bounds)"
   ]
  },
  {
   "cell_type": "code",
   "execution_count": null,
<<<<<<< HEAD
   "metadata": {
    "pycharm": {
     "name": "#%%\n"
    }
   },
=======
   "metadata": {},
>>>>>>> 44ca0a24
   "outputs": [],
   "source": [
    "obs = zfit.Space('x', limits=bounds)"
   ]
  },
  {
   "cell_type": "code",
   "execution_count": null,
<<<<<<< HEAD
   "metadata": {
    "pycharm": {
     "name": "#%%\n"
    }
   },
=======
   "metadata": {},
>>>>>>> 44ca0a24
   "outputs": [],
   "source": [
    "lambda_ = zfit.Parameter(\"lambda\",-2.0, -4.0, -1.0)\n",
    "Nsig = zfit.Parameter(\"Nsig\", 1., -20., len(data))\n",
    "Nbkg = zfit.Parameter(\"Nbkg\", len(data), 0., len(data)*1.1)"
   ]
  },
  {
   "cell_type": "code",
   "execution_count": null,
<<<<<<< HEAD
   "metadata": {
    "pycharm": {
     "name": "#%%\n"
    }
   },
=======
   "metadata": {},
>>>>>>> 44ca0a24
   "outputs": [],
   "source": [
    "signal = zfit.pdf.Gauss(obs=obs, mu=1.2, sigma=0.1).create_extended(Nsig)\n",
    "background = zfit.pdf.Exponential(obs=obs, lambda_=lambda_).create_extended(Nbkg)\n",
    "tot_model = zfit.pdf.SumPDF([signal, background])"
   ]
  },
  {
   "cell_type": "code",
   "execution_count": null,
<<<<<<< HEAD
   "metadata": {
    "pycharm": {
     "name": "#%%\n"
    }
   },
=======
   "metadata": {},
>>>>>>> 44ca0a24
   "outputs": [],
   "source": [
    "# Create the negative log likelihood\n",
    "data_ = zfit.data.Data.from_numpy(obs=obs, array=data)\n",
    "nll = ExtendedUnbinnedNLL(model=tot_model, data=data_) "
   ]
  },
  {
   "cell_type": "code",
   "execution_count": null,
<<<<<<< HEAD
   "metadata": {
    "pycharm": {
     "name": "#%%\n"
    }
   },
=======
   "metadata": {},
>>>>>>> 44ca0a24
   "outputs": [],
   "source": [
    "# Instantiate a minuit minimizer\n",
    "minimizer = Minuit()"
   ]
  },
  {
   "cell_type": "code",
   "execution_count": null,
<<<<<<< HEAD
   "metadata": {
    "pycharm": {
     "name": "#%%\n"
    }
   },
=======
   "metadata": {},
>>>>>>> 44ca0a24
   "outputs": [],
   "source": [
    "# minimisation of the loss function\n",
    "minimum = minimizer.minimize(loss=nll)\n",
    "minimum.hesse()\n",
    "print(minimum)"
   ]
  },
  {
   "cell_type": "code",
   "execution_count": null,
<<<<<<< HEAD
   "metadata": {
    "pycharm": {
     "name": "#%%\n"
    }
   },
=======
   "metadata": {},
>>>>>>> 44ca0a24
   "outputs": [],
   "source": [
    "nbins = 80\n",
    "pltdist(data, nbins, bounds)\n",
    "plotfitresult(tot_model, bounds, nbins)\n",
    "plt.xlabel(\"m [GeV/c$^2$]\")\n",
    "plt.ylabel(\"number of events\")"
   ]
  },
  {
   "cell_type": "markdown",
   "metadata": {
    "pycharm": {
     "name": "#%% md\n"
    }
   },
   "source": [
    "### Upper limit:\n",
    "\n",
    "Since the signal yield Nsig = $4.5 \\pm 5.8$  is consistent with zero signal we compute the CLs upper limit at 95% confidence level on Nsig."
   ]
  },
  {
   "cell_type": "code",
   "execution_count": null,
<<<<<<< HEAD
   "metadata": {
    "pycharm": {
     "name": "#%%\n"
    }
   },
=======
   "metadata": {},
>>>>>>> 44ca0a24
   "outputs": [],
   "source": [
    "# instantation of the calculator\n",
    "#calculator = FrequentistCalculator(nll, minimizer, ntoysnull=5000, ntoysalt=5000)\n",
    "calculator = FrequentistCalculator.from_yaml(\"toys/upperlimit_freq_zfit_toys.yml\", nll, minimizer, ntoysnull=5000, ntoysalt=5000)\n",
    "calculator.bestfit = minimum #optionnal"
   ]
  },
  {
   "cell_type": "code",
   "execution_count": null,
<<<<<<< HEAD
   "metadata": {
    "pycharm": {
     "name": "#%%\n"
    }
   },
=======
   "metadata": {},
>>>>>>> 44ca0a24
   "outputs": [],
   "source": [
    "# parameter of interest of the null hypothesis\n",
    "poinull = POIarray(Nsig, np.linspace(0.0, 25, 15))\n",
    "# parameter of interest of the alternative hypothesis\n",
    "poialt = POI(Nsig, 0.)"
   ]
  },
  {
   "cell_type": "code",
   "execution_count": null,
<<<<<<< HEAD
   "metadata": {
    "pycharm": {
     "name": "#%%\n"
    }
   },
=======
   "metadata": {},
>>>>>>> 44ca0a24
   "outputs": [],
   "source": [
    "# instantation of the discovery test\n",
    "ul = UpperLimit(calculator, poinull, poialt)"
   ]
  },
  {
   "cell_type": "code",
   "execution_count": null,
<<<<<<< HEAD
   "metadata": {
    "pycharm": {
     "name": "#%%\n"
    }
   },
=======
   "metadata": {},
>>>>>>> 44ca0a24
   "outputs": [],
   "source": [
    "ul.upperlimit(alpha=0.05, CLs=True);"
   ]
  },
  {
   "cell_type": "code",
   "execution_count": null,
<<<<<<< HEAD
   "metadata": {
    "pycharm": {
     "name": "#%%\n"
    }
   },
=======
   "metadata": {},
>>>>>>> 44ca0a24
   "outputs": [],
   "source": [
    "f = plt.figure(figsize=(9, 8))\n",
    "plotlimit(ul, alpha=0.05, CLs=True)\n",
    "plt.xlabel(\"Nsig\");"
   ]
  },
  {
   "cell_type": "code",
   "execution_count": null,
<<<<<<< HEAD
   "metadata": {
    "pycharm": {
     "name": "#%%\n"
    }
   },
=======
   "metadata": {},
>>>>>>> 44ca0a24
   "outputs": [],
   "source": [
    "f = plt.figure(figsize=(9, 8))\n",
    "ax = plotlimit(ul, alpha=0.05, CLs=False)\n",
    "plt.xlabel(\"Nsig\");"
   ]
  },
  {
   "cell_type": "code",
   "execution_count": null,
<<<<<<< HEAD
   "metadata": {
    "pycharm": {
     "name": "#%%\n"
    }
   },
=======
   "metadata": {},
>>>>>>> 44ca0a24
   "outputs": [],
   "source": [
    "calculator.to_yaml(\"toys/upperlimit_freq_zfit_toys.yml\")"
   ]
  },
  {
   "cell_type": "markdown",
   "metadata": {
    "pycharm": {
     "name": "#%% md\n"
    }
   },
   "source": [
    "### Illustration of the computation of the pvalues:\n",
    "\n",
    "In the following we plot the q, the profile likelihood ratio, distributions for the null (red) and alternative hypothesis (blue) as well as the observed value q_obs."
   ]
  },
  {
   "cell_type": "code",
   "execution_count": null,
<<<<<<< HEAD
   "metadata": {
    "pycharm": {
     "name": "#%%\n"
    }
   },
=======
   "metadata": {},
>>>>>>> 44ca0a24
   "outputs": [],
   "source": [
    "qnull = calculator.qnull(poinull, poialt, onesided=True)"
   ]
  },
  {
   "cell_type": "code",
   "execution_count": null,
<<<<<<< HEAD
   "metadata": {
    "pycharm": {
     "name": "#%%\n"
    }
   },
=======
   "metadata": {},
>>>>>>> 44ca0a24
   "outputs": [],
   "source": [
    "qobs = calculator.qobs(poinull, onesided=True)"
   ]
  },
  {
   "cell_type": "code",
   "execution_count": null,
<<<<<<< HEAD
   "metadata": {
    "pycharm": {
     "name": "#%%\n"
    }
   },
=======
   "metadata": {},
>>>>>>> 44ca0a24
   "outputs": [],
   "source": [
    "qalt = calculator.qalt(poinull, poialt, onesided=True)"
   ]
  },
  {
   "cell_type": "code",
   "execution_count": null,
<<<<<<< HEAD
   "metadata": {
    "pycharm": {
     "name": "#%%\n"
    }
   },
=======
   "metadata": {},
>>>>>>> 44ca0a24
   "outputs": [],
   "source": [
    "nbins = 30\n",
    "fontsize=20\n",
    "\n",
    "def compute_pvalue(qdist, qobs):\n",
    "    qdist = qdist[~(np.isnan(qdist) | np.isinf(qdist))]\n",
    "    p = len(qdist[qdist >= qobs]) / len(qdist)\n",
    "    return p\n",
    "\n",
    "f, axs = plt.subplots(5, 3, figsize=(25, 30), tight_layout=True)\n",
    "\n",
    "for i, p in enumerate(poinull):\n",
    "    \n",
    "    ax = axs.flatten()[i]\n",
    "    \n",
    "    qaltp = qalt[p]\n",
    "    qaltp = qaltp[~np.isnan(qaltp)]\n",
    "    \n",
    "    bounds = (0, np.percentile(qp, 99.9))\n",
    "        \n",
    "    ax.hist(qnull[p], bins=nbins, label=\"qnull distribution\", log=True, range=bounds, \n",
    "             histtype=\"step\", color=\"crimson\", lw=2)\n",
    "    ax.hist(qaltp, bins=nbins, label=\"qalt distribution\", log=True, range=bounds, \n",
    "             histtype=\"step\", color=\"royalblue\", lw=2)\n",
    "    ax.axvline(qobs[i], color=\"black\", label=\"qobs\", lw=2)\n",
    "    ax.set_title(f\"{p.name} = {p.value:.2f}\")\n",
    "    ax.legend(loc=\"best\", fontsize=fontsize)\n",
    "    ax.set_xlabel(\"q\", fontsize=fontsize)  \n",
    "    \n",
    "    p_clsb = compute_pvalue(qnull[p], qobs[i])\n",
    "    p_clb = compute_pvalue(qaltp, qobs[i])\n",
    "    p_cls = p_clsb / p_clb\n",
    "    \n",
    "    textstr = r\"$p_{CL_{B}}$\" + f\"     = {p_clb:.2f}\\n\"\n",
    "    textstr += r\"$p_{CL_{S+B}}$\" + f\"  = {p_clsb:.2f}\\n\"\n",
    "    textstr += r\"$p_{CL_{S}}$\" + f\"     = {p_cls:.2f}\"\n",
    "    \n",
    "    props = dict(boxstyle='round', facecolor='white', alpha=0.5)\n",
    "    ax.text(0.65, 0.65, textstr, transform=ax.transAxes, fontsize=fontsize,\n",
    "        verticalalignment='top', bbox=props)   "
   ]
  }
 ],
 "metadata": {
  "kernelspec": {
   "display_name": "Python 3",
   "language": "python",
   "name": "python3"
  },
  "language_info": {
   "codemirror_mode": {
    "name": "ipython",
    "version": 3
   },
   "file_extension": ".py",
   "mimetype": "text/x-python",
   "name": "python",
   "nbconvert_exporter": "python",
   "pygments_lexer": "ipython3",
   "version": "3.7.7"
  }
 },
 "nbformat": 4,
 "nbformat_minor": 4
}<|MERGE_RESOLUTION|>--- conflicted
+++ resolved
@@ -14,15 +14,11 @@
   {
    "cell_type": "code",
    "execution_count": null,
-<<<<<<< HEAD
-   "metadata": {
-    "pycharm": {
-     "name": "#%%\n"
-    }
-   },
-=======
-   "metadata": {},
->>>>>>> 44ca0a24
+   "metadata": {
+    "pycharm": {
+     "name": "#%%\n"
+    }
+   },
    "outputs": [],
    "source": [
     "import matplotlib.pyplot as plt\n",
@@ -40,15 +36,11 @@
   {
    "cell_type": "code",
    "execution_count": null,
-<<<<<<< HEAD
-   "metadata": {
-    "pycharm": {
-     "name": "#%%\n"
-    }
-   },
-=======
-   "metadata": {},
->>>>>>> 44ca0a24
+   "metadata": {
+    "pycharm": {
+     "name": "#%%\n"
+    }
+   },
    "outputs": [],
    "source": [
     "plt.rcParams['figure.figsize'] = (9,6)\n",
@@ -69,15 +61,11 @@
   {
    "cell_type": "code",
    "execution_count": null,
-<<<<<<< HEAD
-   "metadata": {
-    "pycharm": {
-     "name": "#%%\n"
-    }
-   },
-=======
-   "metadata": {},
->>>>>>> 44ca0a24
+   "metadata": {
+    "pycharm": {
+     "name": "#%%\n"
+    }
+   },
    "outputs": [],
    "source": [
     "bounds = (0.1, 3.0)\n",
@@ -96,15 +84,11 @@
   {
    "cell_type": "code",
    "execution_count": null,
-<<<<<<< HEAD
-   "metadata": {
-    "pycharm": {
-     "name": "#%%\n"
-    }
-   },
-=======
-   "metadata": {},
->>>>>>> 44ca0a24
+   "metadata": {
+    "pycharm": {
+     "name": "#%%\n"
+    }
+   },
    "outputs": [],
    "source": [
     "pltdist(data, bins=80, bounds=bounds)"
@@ -113,15 +97,11 @@
   {
    "cell_type": "code",
    "execution_count": null,
-<<<<<<< HEAD
-   "metadata": {
-    "pycharm": {
-     "name": "#%%\n"
-    }
-   },
-=======
-   "metadata": {},
->>>>>>> 44ca0a24
+   "metadata": {
+    "pycharm": {
+     "name": "#%%\n"
+    }
+   },
    "outputs": [],
    "source": [
     "obs = zfit.Space('x', limits=bounds)"
@@ -130,15 +110,11 @@
   {
    "cell_type": "code",
    "execution_count": null,
-<<<<<<< HEAD
-   "metadata": {
-    "pycharm": {
-     "name": "#%%\n"
-    }
-   },
-=======
-   "metadata": {},
->>>>>>> 44ca0a24
+   "metadata": {
+    "pycharm": {
+     "name": "#%%\n"
+    }
+   },
    "outputs": [],
    "source": [
     "lambda_ = zfit.Parameter(\"lambda\",-2.0, -4.0, -1.0)\n",
@@ -149,15 +125,11 @@
   {
    "cell_type": "code",
    "execution_count": null,
-<<<<<<< HEAD
-   "metadata": {
-    "pycharm": {
-     "name": "#%%\n"
-    }
-   },
-=======
-   "metadata": {},
->>>>>>> 44ca0a24
+   "metadata": {
+    "pycharm": {
+     "name": "#%%\n"
+    }
+   },
    "outputs": [],
    "source": [
     "signal = zfit.pdf.Gauss(obs=obs, mu=1.2, sigma=0.1).create_extended(Nsig)\n",
@@ -168,15 +140,11 @@
   {
    "cell_type": "code",
    "execution_count": null,
-<<<<<<< HEAD
-   "metadata": {
-    "pycharm": {
-     "name": "#%%\n"
-    }
-   },
-=======
-   "metadata": {},
->>>>>>> 44ca0a24
+   "metadata": {
+    "pycharm": {
+     "name": "#%%\n"
+    }
+   },
    "outputs": [],
    "source": [
     "# Create the negative log likelihood\n",
@@ -187,15 +155,11 @@
   {
    "cell_type": "code",
    "execution_count": null,
-<<<<<<< HEAD
-   "metadata": {
-    "pycharm": {
-     "name": "#%%\n"
-    }
-   },
-=======
-   "metadata": {},
->>>>>>> 44ca0a24
+   "metadata": {
+    "pycharm": {
+     "name": "#%%\n"
+    }
+   },
    "outputs": [],
    "source": [
     "# Instantiate a minuit minimizer\n",
@@ -205,15 +169,11 @@
   {
    "cell_type": "code",
    "execution_count": null,
-<<<<<<< HEAD
-   "metadata": {
-    "pycharm": {
-     "name": "#%%\n"
-    }
-   },
-=======
-   "metadata": {},
->>>>>>> 44ca0a24
+   "metadata": {
+    "pycharm": {
+     "name": "#%%\n"
+    }
+   },
    "outputs": [],
    "source": [
     "# minimisation of the loss function\n",
@@ -225,15 +185,11 @@
   {
    "cell_type": "code",
    "execution_count": null,
-<<<<<<< HEAD
-   "metadata": {
-    "pycharm": {
-     "name": "#%%\n"
-    }
-   },
-=======
-   "metadata": {},
->>>>>>> 44ca0a24
+   "metadata": {
+    "pycharm": {
+     "name": "#%%\n"
+    }
+   },
    "outputs": [],
    "source": [
     "nbins = 80\n",
@@ -259,15 +215,11 @@
   {
    "cell_type": "code",
    "execution_count": null,
-<<<<<<< HEAD
-   "metadata": {
-    "pycharm": {
-     "name": "#%%\n"
-    }
-   },
-=======
-   "metadata": {},
->>>>>>> 44ca0a24
+   "metadata": {
+    "pycharm": {
+     "name": "#%%\n"
+    }
+   },
    "outputs": [],
    "source": [
     "# instantation of the calculator\n",
@@ -279,15 +231,11 @@
   {
    "cell_type": "code",
    "execution_count": null,
-<<<<<<< HEAD
-   "metadata": {
-    "pycharm": {
-     "name": "#%%\n"
-    }
-   },
-=======
-   "metadata": {},
->>>>>>> 44ca0a24
+   "metadata": {
+    "pycharm": {
+     "name": "#%%\n"
+    }
+   },
    "outputs": [],
    "source": [
     "# parameter of interest of the null hypothesis\n",
@@ -299,15 +247,11 @@
   {
    "cell_type": "code",
    "execution_count": null,
-<<<<<<< HEAD
-   "metadata": {
-    "pycharm": {
-     "name": "#%%\n"
-    }
-   },
-=======
-   "metadata": {},
->>>>>>> 44ca0a24
+   "metadata": {
+    "pycharm": {
+     "name": "#%%\n"
+    }
+   },
    "outputs": [],
    "source": [
     "# instantation of the discovery test\n",
@@ -317,15 +261,11 @@
   {
    "cell_type": "code",
    "execution_count": null,
-<<<<<<< HEAD
-   "metadata": {
-    "pycharm": {
-     "name": "#%%\n"
-    }
-   },
-=======
-   "metadata": {},
->>>>>>> 44ca0a24
+   "metadata": {
+    "pycharm": {
+     "name": "#%%\n"
+    }
+   },
    "outputs": [],
    "source": [
     "ul.upperlimit(alpha=0.05, CLs=True);"
@@ -334,15 +274,11 @@
   {
    "cell_type": "code",
    "execution_count": null,
-<<<<<<< HEAD
-   "metadata": {
-    "pycharm": {
-     "name": "#%%\n"
-    }
-   },
-=======
-   "metadata": {},
->>>>>>> 44ca0a24
+   "metadata": {
+    "pycharm": {
+     "name": "#%%\n"
+    }
+   },
    "outputs": [],
    "source": [
     "f = plt.figure(figsize=(9, 8))\n",
@@ -353,15 +289,11 @@
   {
    "cell_type": "code",
    "execution_count": null,
-<<<<<<< HEAD
-   "metadata": {
-    "pycharm": {
-     "name": "#%%\n"
-    }
-   },
-=======
-   "metadata": {},
->>>>>>> 44ca0a24
+   "metadata": {
+    "pycharm": {
+     "name": "#%%\n"
+    }
+   },
    "outputs": [],
    "source": [
     "f = plt.figure(figsize=(9, 8))\n",
@@ -372,15 +304,11 @@
   {
    "cell_type": "code",
    "execution_count": null,
-<<<<<<< HEAD
-   "metadata": {
-    "pycharm": {
-     "name": "#%%\n"
-    }
-   },
-=======
-   "metadata": {},
->>>>>>> 44ca0a24
+   "metadata": {
+    "pycharm": {
+     "name": "#%%\n"
+    }
+   },
    "outputs": [],
    "source": [
     "calculator.to_yaml(\"toys/upperlimit_freq_zfit_toys.yml\")"
@@ -402,15 +330,11 @@
   {
    "cell_type": "code",
    "execution_count": null,
-<<<<<<< HEAD
-   "metadata": {
-    "pycharm": {
-     "name": "#%%\n"
-    }
-   },
-=======
-   "metadata": {},
->>>>>>> 44ca0a24
+   "metadata": {
+    "pycharm": {
+     "name": "#%%\n"
+    }
+   },
    "outputs": [],
    "source": [
     "qnull = calculator.qnull(poinull, poialt, onesided=True)"
@@ -419,15 +343,11 @@
   {
    "cell_type": "code",
    "execution_count": null,
-<<<<<<< HEAD
-   "metadata": {
-    "pycharm": {
-     "name": "#%%\n"
-    }
-   },
-=======
-   "metadata": {},
->>>>>>> 44ca0a24
+   "metadata": {
+    "pycharm": {
+     "name": "#%%\n"
+    }
+   },
    "outputs": [],
    "source": [
     "qobs = calculator.qobs(poinull, onesided=True)"
@@ -436,15 +356,11 @@
   {
    "cell_type": "code",
    "execution_count": null,
-<<<<<<< HEAD
-   "metadata": {
-    "pycharm": {
-     "name": "#%%\n"
-    }
-   },
-=======
-   "metadata": {},
->>>>>>> 44ca0a24
+   "metadata": {
+    "pycharm": {
+     "name": "#%%\n"
+    }
+   },
    "outputs": [],
    "source": [
     "qalt = calculator.qalt(poinull, poialt, onesided=True)"
@@ -453,15 +369,11 @@
   {
    "cell_type": "code",
    "execution_count": null,
-<<<<<<< HEAD
-   "metadata": {
-    "pycharm": {
-     "name": "#%%\n"
-    }
-   },
-=======
-   "metadata": {},
->>>>>>> 44ca0a24
+   "metadata": {
+    "pycharm": {
+     "name": "#%%\n"
+    }
+   },
    "outputs": [],
    "source": [
     "nbins = 30\n",
