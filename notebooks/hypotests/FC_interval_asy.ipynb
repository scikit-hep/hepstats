{
 "cells": [
  {
   "cell_type": "markdown",
   "metadata": {
    "pycharm": {
     "name": "#%% md\n"
    }
   },
   "source": [
    "# Feldman and Cousins intervals with asymptotics.\n",
    "\n",
    "This is a copy of `FC_interval_freq.ipynb` using the asymptotic formulae instead of toys."
   ]
  },
  {
   "cell_type": "code",
   "execution_count": null,
<<<<<<< HEAD
   "metadata": {
    "pycharm": {
     "name": "#%%\n"
    }
   },
=======
   "metadata": {},
>>>>>>> 44ca0a24
   "outputs": [],
   "source": [
    "import os\n",
    "import time\n",
    "\n",
    "import matplotlib.pyplot as plt\n",
    "import numpy as np\n",
    "import zfit\n",
    "from zfit.loss import UnbinnedNLL\n",
    "from zfit.minimize import Minuit\n",
    "\n",
    "zfit.settings.set_seed(10)\n",
    "\n",
    "from utils import one_minus_cl_plot, plotfitresult, pltdist\n",
    "\n",
    "from hepstats.hypotests import ConfidenceInterval\n",
    "from hepstats.hypotests.calculators import AsymptoticCalculator\n",
    "from hepstats.hypotests.exceptions import POIRangeError\n",
    "from hepstats.hypotests.parameters import POIarray"
   ]
  },
  {
   "cell_type": "markdown",
   "metadata": {
    "pycharm": {
     "name": "#%% md\n"
    }
   },
   "source": [
    "In this example we consider an experiment where the observable $x$ is simply the measured value of $\\mu$ in an experiment with a Gaussian resolution with known width $\\sigma = 1$. We will compute the confidence belt for a 90 % condifdence level for the mean of the Gaussian $\\mu$.\n",
    "\n",
    "We define a sampler below for a Gaussian pdf with $\\sigma = 1$ using the `zfit` library, the sampler allows to generate samples for different values of $\\mu$. 1000 entries are generated for each sample."
   ]
  },
  {
   "cell_type": "code",
   "execution_count": null,
<<<<<<< HEAD
   "metadata": {
    "pycharm": {
     "name": "#%%\n"
    }
   },
=======
   "metadata": {},
>>>>>>> 44ca0a24
   "outputs": [],
   "source": [
    "bounds = (-10, 10)\n",
    "obs = zfit.Space('x', limits=bounds)\n",
    "\n",
    "mean = zfit.Parameter(\"mean\", 0)\n",
    "sigma = zfit.Parameter(\"sigma\", 1.0)\n",
    "model = zfit.pdf.Gauss(obs=obs, mu=mean, sigma=sigma)\n",
    "\n",
    "data = model.create_sampler(1000)\n",
    "data.resample()"
   ]
  },
  {
   "cell_type": "markdown",
   "metadata": {
    "pycharm": {
     "name": "#%% md\n"
    }
   },
   "source": [
    "Below is defined the negative-likelihood function which is needed to compute Feldman and Cousins intervals as described in [arXiv:1109.0714](https://arxiv.org/abs/1109.0714). The negative-likelihood function is mimised to compute the measured mean $x$ and its uncertainty $\\sigma_x$.  "
   ]
  },
  {
   "cell_type": "code",
   "execution_count": null,
<<<<<<< HEAD
   "metadata": {
    "pycharm": {
     "name": "#%%\n"
    }
   },
=======
   "metadata": {},
>>>>>>> 44ca0a24
   "outputs": [],
   "source": [
    "# Create the negative log likelihood\n",
    "nll = UnbinnedNLL(model=model, data=data) \n",
    "\n",
    "# Instantiate a minuit minimizer\n",
    "minimizer = Minuit(verbosity=0)\n",
    "\n",
    "# minimisation of the loss function\n",
    "minimum = minimizer.minimize(loss=nll)\n",
    "minimum.hesse();\n",
    "print(minimum)\n",
    "\n",
    "x_err = minimum.params[mean][\"minuit_hesse\"][\"error\"]"
   ]
  },
  {
   "cell_type": "markdown",
   "metadata": {
    "pycharm": {
     "name": "#%% md\n"
    }
   },
   "source": [
    "\n",
    "\n",
    "To compute the the confidence belt on $\\mu$ 90 % CL intervals have to be computed for several values of the measured mean $x$. Samples are generated for $\\mu = n \\times \\sigma_x$ with $n = -6, -5, -4, ..., 3, 4, 5, 6$, and fitted to measure the mean $x_n$. \n",
    "\n",
    "90 % CL intervals are evaluated for each $x_n$ for the two following cases, $\\mu > 0$ and $\\mu$ unbounded.\n",
    "\n",
    "With `hepstats`, The intervals are obtained with `ConfidenceInterval` object using a calculator. Here the calculator is the `AsymptoticCalculator` which computes the intervals using asymptotic formulae (see [Asymptotic formulae for likelihood-based tests of new physics](https://arxiv.org/pdf/1007.1727.pdf)), an example of a 68 % CL interval with the `AsymptoticCalculator` can be found [here](https://github.com/scikit-hep/hepstats/blob/master/notebooks/hypotests/confidenceinterval_asy_zfit.ipynb).\n",
    "\n",
    "The option `qtilde = True` should be used if $\\mu > 0$."
   ]
  },
  {
   "cell_type": "code",
   "execution_count": null,
<<<<<<< HEAD
   "metadata": {
    "pycharm": {
     "name": "#%%\n"
    }
   },
=======
   "metadata": {},
>>>>>>> 44ca0a24
   "outputs": [],
   "source": [
    "results = {}"
   ]
  },
  {
   "cell_type": "code",
   "execution_count": null,
<<<<<<< HEAD
   "metadata": {
    "pycharm": {
     "name": "#%%\n"
    }
   },
=======
   "metadata": {},
>>>>>>> 44ca0a24
   "outputs": [],
   "source": [
    "for n in np.arange(-6, 7, 1.0):\n",
    "        \n",
    "    x = n * x_err\n",
    "    \n",
    "    if n not in results:\n",
    "        \n",
    "        zfit.settings.set_seed(5)\n",
    "    \n",
    "        data.resample(param_values={mean: x})\n",
    "    \n",
    "        minimum = minimizer.minimize(loss=nll)\n",
    "        minimum.hesse(); \n",
    "        \n",
    "        results_n = {}\n",
    "        results_n[\"x\"] = minimum.params[mean][\"value\"]\n",
    "        results_n[\"x_err\"] = minimum.params[mean][\"minuit_hesse\"][\"error\"]\n",
    "    \n",
    "        calculator = AsymptoticCalculator(minimum, minimizer)\n",
    "        \n",
    "        x_min = results_n[\"x\"] - results_n[\"x_err\"]*3\n",
    "        x_max = results_n[\"x\"] + results_n[\"x_err\"]*3\n",
    "        \n",
    "        if n < -1:\n",
    "            x_max = max(0.5 * results_n[\"x_err\"], x_max)\n",
    "        \n",
    "        poinull = POIarray(mean, np.linspace(x_min, x_max, 50))\n",
    "      \n",
    "        results_n[\"calculator\"] = calculator\n",
    "        results_n[\"poinull\"] = poinull\n",
    "        \n",
    "    else:\n",
    "        results_n = results[n]\n",
    "        calculator = results_n[\"calculator\"]\n",
    "        poinull = results_n[\"poinull\"]\n",
    "\n",
    "    if \"mu_lower\" not in results_n:\n",
    "             \n",
    "        for qtilde in [True, False]:\n",
    "    \n",
    "            while True:\n",
    "                try:\n",
    "                    ci = ConfidenceInterval(calculator, poinull, qtilde=qtilde)\n",
    "                    interval = ci.interval(alpha=0.05, printlevel=0)\n",
    "                    break\n",
    "                except POIRangeError:\n",
    "                    values = poinull.values\n",
    "                    poinull = POIarray(mean, np.concatenate([values, [values[-1] + np.diff(values)[0]]]))\n",
    "                    results_n[\"poinull\"] = poinull\n",
    "    \n",
    "            if qtilde:\n",
    "                results_n[\"mu_lower\"] = interval[\"lower\"]\n",
    "                results_n[\"mu_upper\"] = interval[\"upper\"]\n",
    "            else:\n",
    "                results_n[\"mu_lower_unbound\"] = interval[\"lower\"]\n",
    "                results_n[\"mu_upper_unbound\"] = interval[\"upper\"]\n",
    "    \n",
    "        results[n] = results_n"
   ]
  },
  {
   "cell_type": "markdown",
   "metadata": {
    "pycharm": {
     "name": "#%% md\n"
    }
   },
   "source": [
    "The plot of the confidence belt of $\\mu$ at 90 % CL as function of the measured mean values $x$ (in unit of $\\sigma_x$), for the bounded and unbounded case are shown below."
   ]
  },
  {
   "cell_type": "code",
   "execution_count": null,
<<<<<<< HEAD
   "metadata": {
    "pycharm": {
     "name": "#%%\n"
    }
   },
=======
   "metadata": {},
>>>>>>> 44ca0a24
   "outputs": [],
   "source": [
    "f = plt.figure(figsize=(9, 8))\n",
    "\n",
    "plt.plot([v[\"x\"]/v[\"x_err\"]  for v in results.values()], \n",
    "         [v[\"mu_upper_unbound\"]/v[\"x_err\"]  for v in results.values()], color=\"black\", label=\"90 % CL, no boundaries\")\n",
    "plt.plot([v[\"x\"]/v[\"x_err\"]  for v in results.values()], \n",
    "         [v[\"mu_lower_unbound\"]/v[\"x_err\"]  for v in results.values()], color=\"black\")\n",
    "plt.plot([v[\"x\"]/v[\"x_err\"]  for v in results.values()], \n",
    "         [v[\"mu_upper\"]/v[\"x_err\"]  for v in results.values()], \"--\", color=\"crimson\", label=r\"90 % CL, $\\mu > 0$\")\n",
    "plt.plot([v[\"x\"]/v[\"x_err\"]  for v in results.values()], \n",
    "         [v[\"mu_lower\"]/v[\"x_err\"]  for v in results.values()], \"--\", color=\"crimson\")\n",
    "plt.ylim(0.)\n",
    "plt.legend(fontsize=15)\n",
    "plt.ylabel(r\"Mean $\\mu$\", fontsize=15)\n",
    "plt.xlabel(\"Measured mean $x$\", fontsize=15);"
   ]
  },
  {
   "cell_type": "markdown",
   "metadata": {
    "pycharm": {
     "name": "#%% md\n"
    }
   },
   "source": [
    "For the unbounded and the $\\mu > 0$ cases the plot reproduces the figure 3 and 10, respectively, of [A Unified Approach to the Classical Statistical Analysis of Small Signals, Gary J. Feldman, Robert D. Cousins](https://arxiv.org/pdf/physics/9711021.pdf)."
   ]
  }
 ],
 "metadata": {
  "kernelspec": {
   "display_name": "Python 3",
   "language": "python",
   "name": "python3"
  },
  "language_info": {
   "codemirror_mode": {
    "name": "ipython",
    "version": 3
   },
   "file_extension": ".py",
   "mimetype": "text/x-python",
   "name": "python",
   "nbconvert_exporter": "python",
   "pygments_lexer": "ipython3",
   "version": "3.7.7"
  }
 },
 "nbformat": 4,
 "nbformat_minor": 4
}<|MERGE_RESOLUTION|>--- conflicted
+++ resolved
@@ -16,15 +16,11 @@
   {
    "cell_type": "code",
    "execution_count": null,
-<<<<<<< HEAD
-   "metadata": {
-    "pycharm": {
-     "name": "#%%\n"
-    }
-   },
-=======
-   "metadata": {},
->>>>>>> 44ca0a24
+   "metadata": {
+    "pycharm": {
+     "name": "#%%\n"
+    }
+   },
    "outputs": [],
    "source": [
     "import os\n",
@@ -62,15 +58,11 @@
   {
    "cell_type": "code",
    "execution_count": null,
-<<<<<<< HEAD
-   "metadata": {
-    "pycharm": {
-     "name": "#%%\n"
-    }
-   },
-=======
-   "metadata": {},
->>>>>>> 44ca0a24
+   "metadata": {
+    "pycharm": {
+     "name": "#%%\n"
+    }
+   },
    "outputs": [],
    "source": [
     "bounds = (-10, 10)\n",
@@ -98,15 +90,11 @@
   {
    "cell_type": "code",
    "execution_count": null,
-<<<<<<< HEAD
-   "metadata": {
-    "pycharm": {
-     "name": "#%%\n"
-    }
-   },
-=======
-   "metadata": {},
->>>>>>> 44ca0a24
+   "metadata": {
+    "pycharm": {
+     "name": "#%%\n"
+    }
+   },
    "outputs": [],
    "source": [
     "# Create the negative log likelihood\n",
@@ -145,15 +133,11 @@
   {
    "cell_type": "code",
    "execution_count": null,
-<<<<<<< HEAD
-   "metadata": {
-    "pycharm": {
-     "name": "#%%\n"
-    }
-   },
-=======
-   "metadata": {},
->>>>>>> 44ca0a24
+   "metadata": {
+    "pycharm": {
+     "name": "#%%\n"
+    }
+   },
    "outputs": [],
    "source": [
     "results = {}"
@@ -162,15 +146,11 @@
   {
    "cell_type": "code",
    "execution_count": null,
-<<<<<<< HEAD
-   "metadata": {
-    "pycharm": {
-     "name": "#%%\n"
-    }
-   },
-=======
-   "metadata": {},
->>>>>>> 44ca0a24
+   "metadata": {
+    "pycharm": {
+     "name": "#%%\n"
+    }
+   },
    "outputs": [],
    "source": [
     "for n in np.arange(-6, 7, 1.0):\n",
@@ -246,15 +226,11 @@
   {
    "cell_type": "code",
    "execution_count": null,
-<<<<<<< HEAD
-   "metadata": {
-    "pycharm": {
-     "name": "#%%\n"
-    }
-   },
-=======
-   "metadata": {},
->>>>>>> 44ca0a24
+   "metadata": {
+    "pycharm": {
+     "name": "#%%\n"
+    }
+   },
    "outputs": [],
    "source": [
     "f = plt.figure(figsize=(9, 8))\n",
